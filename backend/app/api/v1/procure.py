"""Routes for procurement recommendations."""

from __future__ import annotations

import logging
import os
<<<<<<< HEAD
from typing import Dict, Iterable, List
=======
from typing import Iterable, List
>>>>>>> 789cb0cf

import yaml
from fastapi import APIRouter, HTTPException, status
from pydantic import BaseModel, Field

from ...models import schemas
from ...services.forecasting_service import ForecastingService
from ...services.inventory_service import InventoryService
from ...services.llm_service import explain_recommendation
from ...services.procurement_service import ProcurementService

LOGGER = logging.getLogger(__name__)

router = APIRouter()

MIN_FORECAST_HORIZON_DAYS = 7
MAX_FORECAST_HORIZON_DAYS = 90
DEFAULT_HORIZON_DAYS = 28

_forecast_service = ForecastingService(data_root="data")
_procurement_service = ProcurementService()
_inventory_service = InventoryService(data_root="data")


def _load_yaml_config(filename: str) -> Dict[str, object]:
    path = os.path.join("configs", filename)
    if not os.path.exists(path):
        return {}
    try:
        with open(path, "r", encoding="utf-8") as handle:
            data = yaml.safe_load(handle) or {}
    except Exception:  # pragma: no cover - defensive path
        LOGGER.exception("Failed to read configuration file at %s", path)
        return {}
    if not isinstance(data, dict):
        return {}
    return dict(data)


def _error_payload(code: str, message: str) -> dict[str, str]:
    """Return a standardised error payload."""

    return {"error": code, "message": message}


def _validate_sku(sku_id: str) -> None:
    """Ensure the SKU exists before processing recommendations."""

    has_sku = getattr(_inventory_service, "has_sku", _inventory_service.sku_exists)
    if getattr(_inventory_service, "sales_df", None) is None:
        LOGGER.error(
            "Inventory datasets missing while validating procurement request for sku_id=%s",
            sku_id,
        )
        raise HTTPException(
            status_code=status.HTTP_503_SERVICE_UNAVAILABLE,
            detail=
            _error_payload(
                "data_unavailable",
                "Required dataset files are missing. Please upload the M5 datasets and retry.",
            ),
        )
    if not has_sku(sku_id):
        raise HTTPException(
            status_code=status.HTTP_404_NOT_FOUND,
            detail=_error_payload("sku_not_found", f"SKU '{sku_id}' was not found in inventory."),
        )


def _parse_horizon(raw_horizon: int | None) -> int:
    """Validate the requested horizon for procurement calculations."""

    horizon = raw_horizon if raw_horizon is not None else DEFAULT_HORIZON_DAYS
    try:
        horizon_int = int(horizon)
    except (TypeError, ValueError) as exc:  # pragma: no cover - FastAPI coerces ints
        raise HTTPException(
            status_code=status.HTTP_400_BAD_REQUEST,
            detail=_error_payload("invalid_horizon", "horizon_days must be an integer."),
        ) from exc

    if horizon_int < MIN_FORECAST_HORIZON_DAYS or horizon_int > MAX_FORECAST_HORIZON_DAYS:
        raise HTTPException(
            status_code=status.HTTP_400_BAD_REQUEST,
            detail=
            _error_payload(
                "invalid_horizon",
                (
                    "horizon_days must be between "
                    f"{MIN_FORECAST_HORIZON_DAYS} and {MAX_FORECAST_HORIZON_DAYS} days."
                ),
            ),
        )
    return horizon_int


def _map_recommendations(recommendations: Iterable) -> List[schemas.ReorderRec]:
    """Convert service recommendations into API schemas."""

    return [schemas.ReorderRec.model_validate(rec) for rec in recommendations]


class ProcurementRequest(BaseModel):
    """Validated payload for procurement recommendation requests."""

    sku_id: str = Field(..., description="SKU identifier from the M5 dataset", min_length=1)
    horizon_days: int | None = Field(
        DEFAULT_HORIZON_DAYS,
        description="Forecast horizon in days used for procurement planning",
    )


<<<<<<< HEAD
class ExplainRequest(BaseModel):
    """Payload for LLM-backed explanation requests."""

    sku_id: str = Field(..., min_length=1)
    horizon_days: int = Field(..., ge=1)
    recommendations: List[Dict[str, object]] = Field(default_factory=list)
=======
class ExplanationRequest(BaseModel):
    """Validated payload for requesting recommendation explanations."""

    sku_id: str = Field(..., description="SKU identifier from the M5 dataset", min_length=1)
    horizon_days: int = Field(
        DEFAULT_HORIZON_DAYS,
        description="Forecast horizon in days used for procurement planning",
        ge=MIN_FORECAST_HORIZON_DAYS,
        le=MAX_FORECAST_HORIZON_DAYS,
    )
    recommendations: List[schemas.ReorderRec]
>>>>>>> 789cb0cf


@router.post("/procure/recommendations", response_model=List[schemas.ReorderRec])
async def get_recommendations(body: ProcurementRequest) -> List[schemas.ReorderRec]:
    """Generate purchase recommendations for a SKU using forecasted demand."""

    LOGGER.info(
        "Procurement recommendation request received for sku_id=%s horizon=%s",
        body.sku_id,
        body.horizon_days,
    )
    _validate_sku(body.sku_id)
    horizon = _parse_horizon(body.horizon_days)

    try:
        forecast_result = _forecast_service.forecast(sku_id=body.sku_id, horizon_days=horizon)
    except FileNotFoundError as exc:
        LOGGER.exception("Procurement forecast failed due to missing dataset files for sku_id=%s", body.sku_id)
        raise HTTPException(
            status_code=status.HTTP_503_SERVICE_UNAVAILABLE,
            detail=_error_payload(
                "data_unavailable",
                "Required dataset files are missing. Please upload the M5 datasets and retry.",
            ),
        ) from exc
    except ValueError as exc:
        LOGGER.warning("Procurement request rejected for sku_id=%s: %s", body.sku_id, exc)
        raise HTTPException(
            status_code=status.HTTP_400_BAD_REQUEST,
            detail=_error_payload("invalid_request", str(exc)),
        ) from exc
    except Exception as exc:  # pragma: no cover - defensive programming
        LOGGER.exception("Unexpected error while generating forecast for sku_id=%s", body.sku_id)
        raise HTTPException(
            status_code=status.HTTP_500_INTERNAL_SERVER_ERROR,
            detail=_error_payload("forecast_failed", "An unexpected error occurred while forecasting."),
        ) from exc

    forecast_response = schemas.ForecastResponse(
        sku_id=forecast_result.sku_id,
        horizon_days=forecast_result.horizon_days,
        forecast=[schemas.ForecastPoint.model_validate(point) for point in forecast_result.forecast],
    )

    try:
        recommendations = _procurement_service.recommend(forecast_response, context={})
    except ValueError as exc:
        LOGGER.warning("Procurement recommendation rejected for sku_id=%s: %s", body.sku_id, exc)
        raise HTTPException(
            status_code=status.HTTP_400_BAD_REQUEST,
            detail=_error_payload("invalid_request", str(exc)),
        ) from exc
    except Exception as exc:  # pragma: no cover - defensive programming
        LOGGER.exception("Unexpected error while generating procurement recommendation for sku_id=%s", body.sku_id)
        raise HTTPException(
            status_code=status.HTTP_500_INTERNAL_SERVER_ERROR,
            detail=_error_payload(
                "procurement_failed",
                "An unexpected error occurred while creating procurement recommendations.",
            ),
        ) from exc

    return _map_recommendations(recommendations)


@router.post("/procure/recommendations/explain")
<<<<<<< HEAD
async def explain_recommendations(body: ExplainRequest) -> Dict[str, str]:
    """Return a natural language explanation for the provided recommendations."""

    if not os.getenv("GEMINI_API_KEY"):
        raise HTTPException(status_code=status.HTTP_404_NOT_FOUND, detail="LLM integration disabled")
=======
async def explain(body: ExplanationRequest) -> dict[str, str]:
    """Return an LLM-generated rationale for recommendations, if enabled."""

    LOGGER.info(
        "Procurement explanation request received for sku_id=%s horizon=%s", body.sku_id, body.horizon_days
    )

    if not os.getenv("GEMINI_API_KEY"):
        raise HTTPException(
            status_code=status.HTTP_404_NOT_FOUND,
            detail=_error_payload("feature_disabled", "Explanation service is disabled."),
        )

    config_dir = os.getenv("CONFIG_DIR", "configs")
    settings: dict[str, object]
    thresholds: dict[str, object]

    try:
        with open(os.path.join(config_dir, "settings.yaml"), "r", encoding="utf-8") as handle:
            settings = yaml.safe_load(handle) or {}
    except FileNotFoundError:
        settings = {}
    except Exception as exc:  # pragma: no cover - defensive programming
        LOGGER.warning("Failed to load settings.yaml: %s", exc)
        settings = {}

    try:
        with open(os.path.join(config_dir, "thresholds.yaml"), "r", encoding="utf-8") as handle:
            thresholds = yaml.safe_load(handle) or {}
    except FileNotFoundError:
        thresholds = {}
    except Exception as exc:  # pragma: no cover - defensive programming
        LOGGER.warning("Failed to load thresholds.yaml: %s", exc)
        thresholds = {}
>>>>>>> 789cb0cf

    context = {
        "sku_id": body.sku_id,
        "horizon_days": body.horizon_days,
<<<<<<< HEAD
        "settings": _load_yaml_config("settings.yaml"),
        "thresholds": _load_yaml_config("thresholds.yaml"),
    }
    explanation = explain_recommendation(context, body.recommendations)
    return {"explanation": explanation}
=======
        "settings": settings,
        "thresholds": thresholds,
    }

    try:
        explanation = explain_recommendation(context, [rec.model_dump() for rec in body.recommendations])
    except Exception as exc:  # pragma: no cover - defensive programming
        LOGGER.exception("Explanation generation failed for sku_id=%s: %s", body.sku_id, exc)
        raise HTTPException(
            status_code=status.HTTP_502_BAD_GATEWAY,
            detail=_error_payload("llm_error", "Explanation service failed."),
        ) from exc

    explanation_text = (explanation or "").strip() or (
        "Automated explanation was empty; please review the numeric rationale."
    )
    return {"explanation": explanation_text}
>>>>>>> 789cb0cf
<|MERGE_RESOLUTION|>--- conflicted
+++ resolved
@@ -4,11 +4,7 @@
 
 import logging
 import os
-<<<<<<< HEAD
-from typing import Dict, Iterable, List
-=======
 from typing import Iterable, List
->>>>>>> 789cb0cf
 
 import yaml
 from fastapi import APIRouter, HTTPException, status
@@ -121,14 +117,6 @@
     )
 
 
-<<<<<<< HEAD
-class ExplainRequest(BaseModel):
-    """Payload for LLM-backed explanation requests."""
-
-    sku_id: str = Field(..., min_length=1)
-    horizon_days: int = Field(..., ge=1)
-    recommendations: List[Dict[str, object]] = Field(default_factory=list)
-=======
 class ExplanationRequest(BaseModel):
     """Validated payload for requesting recommendation explanations."""
 
@@ -140,7 +128,6 @@
         le=MAX_FORECAST_HORIZON_DAYS,
     )
     recommendations: List[schemas.ReorderRec]
->>>>>>> 789cb0cf
 
 
 @router.post("/procure/recommendations", response_model=List[schemas.ReorderRec])
@@ -207,13 +194,6 @@
 
 
 @router.post("/procure/recommendations/explain")
-<<<<<<< HEAD
-async def explain_recommendations(body: ExplainRequest) -> Dict[str, str]:
-    """Return a natural language explanation for the provided recommendations."""
-
-    if not os.getenv("GEMINI_API_KEY"):
-        raise HTTPException(status_code=status.HTTP_404_NOT_FOUND, detail="LLM integration disabled")
-=======
 async def explain(body: ExplanationRequest) -> dict[str, str]:
     """Return an LLM-generated rationale for recommendations, if enabled."""
 
@@ -248,18 +228,10 @@
     except Exception as exc:  # pragma: no cover - defensive programming
         LOGGER.warning("Failed to load thresholds.yaml: %s", exc)
         thresholds = {}
->>>>>>> 789cb0cf
 
     context = {
         "sku_id": body.sku_id,
         "horizon_days": body.horizon_days,
-<<<<<<< HEAD
-        "settings": _load_yaml_config("settings.yaml"),
-        "thresholds": _load_yaml_config("thresholds.yaml"),
-    }
-    explanation = explain_recommendation(context, body.recommendations)
-    return {"explanation": explanation}
-=======
         "settings": settings,
         "thresholds": thresholds,
     }
@@ -276,5 +248,4 @@
     explanation_text = (explanation or "").strip() or (
         "Automated explanation was empty; please review the numeric rationale."
     )
-    return {"explanation": explanation_text}
->>>>>>> 789cb0cf
+    return {"explanation": explanation_text}